--- conflicted
+++ resolved
@@ -2,27 +2,9 @@
 import streamlit as st
 from config import ALLOWED_EMAILS
 import database as db
-import ui
+import ui  # Your new UI module
 
-<<<<<<< HEAD
 # --- AUTHENTICATION ---
-=======
-# --- CONFIGURATION & AUTHENTICATION ---
-DB_FILE = "portfolio.db"
-
-# Instructions for each tab, now located directly in the app
-TAB_INSTRUCTIONS = {
-    "IT Units": "Manage the internal IT teams or departments responsible for applications and services. You can add new units, edit their contact and budget information, or delete them here.",
-    "Applications": "Track all software applications, whether they are developed internally or purchased from an external vendor. Link each application to the IT Unit that manages it.",
-    "Infrastructure": "Track physical or cloud infrastructure components like servers, networks, or storage systems. Assign them to an IT Unit and track costs and lifecycle dates.",
-    "IT Services": "Manage all internal services provided by your IT Units, such as the Help Desk or Classroom Support. You can track budget, FTEs, and service level details.",
-    "Dashboard": "Get a high-level visual overview of your portfolio. This dashboard highlights total costs, shows spending by vendor, and application distribution by IT Unit.",
-    "Settings": "Configure the dropdown options used throughout the application. Add or remove Vendors, Application Types, Categories, etc., to customize the forms to your needs.",
-    "Audit Log": "View a complete history of all changes made within the application. You can filter the log by user, item type, or date range to track activity.",
-    "Bulk Import": "Upload multiple records at once using a CSV file. Select the data type you wish to import, download the template, fill it in, and upload it here."
-}
-
->>>>>>> 47401894
 def check_authentication():
     """
     Returns True if the user is authenticated.
@@ -51,453 +33,7 @@
     
     return False
 
-<<<<<<< HEAD
 # --- MAIN APP ---
-=======
-
-# --- DATABASE SETUP ---
-def init_db():
-    """Initializes the SQLite database and creates/updates tables as needed."""
-    try:
-        con = sqlite3.connect(DB_FILE)
-        cur = con.cursor()
-
-        # --- Migration: providers table to it_units ---
-        cur.execute("SELECT name FROM sqlite_master WHERE type='table' AND name='providers'")
-        if cur.fetchone():
-            cur.execute("ALTER TABLE providers RENAME TO it_units")
-
-        # --- IT Units Table Setup ---
-        cur.execute("CREATE TABLE IF NOT EXISTS it_units (id INTEGER PRIMARY KEY, name TEXT NOT NULL UNIQUE)")
-        cur.execute("PRAGMA table_info(it_units)")
-        existing_columns = [info[1] for info in cur.fetchall()]
-        required_it_unit_columns = {
-            "contact_person": "TEXT", "contact_email": "TEXT", "notes": "TEXT",
-            "total_fte": "INTEGER", "budget_amount": "REAL"
-        }
-        for column_name, column_type in required_it_unit_columns.items():
-            if column_name not in existing_columns:
-                cur.execute(f"ALTER TABLE it_units ADD COLUMN {column_name} {column_type}")
-
-        # --- Lookup Tables ---
-        cur.execute('''CREATE TABLE IF NOT EXISTS vendors (id INTEGER PRIMARY KEY, name TEXT NOT NULL UNIQUE)''')
-        cur.execute('''CREATE TABLE IF NOT EXISTS service_types (id INTEGER PRIMARY KEY, name TEXT NOT NULL UNIQUE)''')
-        cur.execute('''CREATE TABLE IF NOT EXISTS categories (id INTEGER PRIMARY KEY, name TEXT NOT NULL UNIQUE)''')
-        cur.execute('''CREATE TABLE IF NOT EXISTS sla_levels (id INTEGER PRIMARY KEY, name TEXT NOT NULL UNIQUE)''')
-        cur.execute('''CREATE TABLE IF NOT EXISTS service_methods (id INTEGER PRIMARY KEY, name TEXT NOT NULL UNIQUE)''')
-
-        # --- Applications Table Setup & Migration ---
-        cur.execute("CREATE TABLE IF NOT EXISTS applications (id INTEGER PRIMARY KEY, name TEXT NOT NULL)")
-        cur.execute("PRAGMA table_info(applications)")
-        app_columns = [info[1] for info in cur.fetchall()]
-        
-        if 'provider_id' in app_columns:
-            cur.execute("ALTER TABLE applications RENAME COLUMN provider_id TO it_unit_id")
-            cur.execute("PRAGMA table_info(applications)") # Refresh columns after rename
-            app_columns = [info[1] for info in cur.fetchall()]
-
-        required_app_columns = {
-            "it_unit_id": "INTEGER REFERENCES it_units(id)", "vendor_id": "INTEGER REFERENCES vendors(id)",
-            "renewal_date": "TEXT", "annual_cost": "REAL", "service_type_id": "INTEGER REFERENCES service_types(id)",
-            "category_id": "INTEGER REFERENCES categories(id)", "integrations": "TEXT", "other_units": "TEXT",
-            "similar_applications": "TEXT", "service_owner": "TEXT"
-        }
-        for col, col_type in required_app_columns.items():
-            if col not in app_columns:
-                cur.execute(f"ALTER TABLE applications ADD COLUMN {col} {col_type}")
-        
-        # --- IT Services Table Setup & Migration (including removing UNIQUE constraint on name) ---
-        cur.execute("PRAGMA index_list('it_services')")
-        indexes = [row[1] for row in cur.fetchall()]
-        has_unique_name_constraint = any('it_services_name' in idx for idx in indexes)
-
-        if has_unique_name_constraint:
-            st.warning("Migrating IT Services table to remove unique name constraint.")
-            cur.execute("ALTER TABLE it_services RENAME TO it_services_old")
-            cur.execute("CREATE TABLE it_services (id INTEGER PRIMARY KEY, name TEXT NOT NULL, description TEXT)")
-            cur.execute("INSERT INTO it_services (id, name, description) SELECT id, name, description FROM it_services_old")
-            cur.execute("DROP TABLE it_services_old")
-
-        cur.execute("CREATE TABLE IF NOT EXISTS it_services (id INTEGER PRIMARY KEY, name TEXT NOT NULL, description TEXT)")
-        cur.execute("PRAGMA table_info(it_services)")
-        it_services_columns = [info[1] for info in cur.fetchall()]
-        
-        if 'provider_id' in it_services_columns:
-            cur.execute("ALTER TABLE it_services RENAME COLUMN provider_id TO it_unit_id")
-            cur.execute("PRAGMA table_info(it_services)") # Refresh columns after rename
-            it_services_columns = [info[1] for info in cur.fetchall()]
-
-        required_it_services_columns = {
-            "it_unit_id": "INTEGER REFERENCES it_units(id)", "fte_count": "INTEGER",
-            "dependencies": "TEXT", "service_owner": "TEXT", "status": "TEXT",
-            "sla_level_id": "INTEGER REFERENCES sla_levels(id)",
-            "service_method_id": "INTEGER REFERENCES service_methods(id)",
-            "budget_allocation": "REAL"
-        }
-        for col, col_type in required_it_services_columns.items():
-            if col not in it_services_columns:
-                cur.execute(f"ALTER TABLE it_services ADD COLUMN {col} {col_type}")
-
-        # --- Infrastructure Table Setup ---
-        cur.execute("CREATE TABLE IF NOT EXISTS infrastructure (id INTEGER PRIMARY KEY, name TEXT NOT NULL)")
-        cur.execute("PRAGMA table_info(infrastructure)")
-        infra_columns = [info[1] for info in cur.fetchall()]
-        required_infra_columns = {
-            "it_unit_id": "INTEGER REFERENCES it_units(id)", "vendor_id": "INTEGER REFERENCES vendors(id)",
-            "location": "TEXT", "status": "TEXT", "purchase_date": "TEXT",
-            "warranty_expiry": "TEXT", "annual_maintenance_cost": "REAL", "notes": "TEXT"
-        }
-        for col, col_type in required_infra_columns.items():
-            if col not in infra_columns:
-                cur.execute(f"ALTER TABLE infrastructure ADD COLUMN {col} {col_type}")
-
-        # --- Audit Log Table ---
-        cur.execute('''
-            CREATE TABLE IF NOT EXISTS audit_log (
-                id INTEGER PRIMARY KEY,
-                timestamp TEXT NOT NULL,
-                user_email TEXT NOT NULL,
-                action TEXT NOT NULL,
-                item_type TEXT NOT NULL,
-                item_name TEXT NOT NULL,
-                details TEXT
-            )
-        ''')
-
-        con.commit()
-    except sqlite3.Error as e:
-        st.error(f"Database error during initialization: {e}")
-    finally:
-        if con:
-            con.close()
-
-
-# --- DATABASE HELPER FUNCTIONS ---
-
-def get_connection():
-    """Returns a database connection."""
-    return sqlite3.connect(DB_FILE)
-
-def log_change(user_email, action, item_type, item_name, details=""):
-    """Logs an action to the audit_log table."""
-    with get_connection() as con:
-        cur = con.cursor()
-        timestamp = datetime.datetime.now().strftime("%Y-%m-%d %H:%M:%S")
-        cur.execute(
-            """INSERT INTO audit_log (timestamp, user_email, action, item_type, item_name, details)
-               VALUES (?, ?, ?, ?, ?, ?)""",
-            (timestamp, user_email, action, item_type, item_name, details)
-        )
-        con.commit()
-
-# IT Unit Functions
-def get_it_units():
-    with get_connection() as con:
-        return pd.read_sql_query("SELECT id, name FROM it_units ORDER BY name", con)
-
-def get_it_unit_details(unit_id):
-    with get_connection() as con:
-        con.row_factory = sqlite3.Row
-        cur = con.cursor()
-        cur.execute("SELECT * FROM it_units WHERE id = ?", (unit_id,))
-        row = cur.fetchone()
-        return dict(row) if row else None
-
-def add_it_unit(user_email, name, contact_person="", contact_email="", total_fte=0, budget_amount=0.0, notes="", bulk=False):
-    """Adds a new IT Unit if the name doesn't exist, returns the unit's ID."""
-    with get_connection() as con:
-        cur = con.cursor()
-        cur.execute("SELECT id FROM it_units WHERE name = ?", (name,))
-        existing = cur.fetchone()
-        if existing:
-            # Return a warning string instead of raising an error for bulk import
-            return f"IT Unit '{name}' already exists."
-
-        cur.execute("""
-            INSERT INTO it_units (name, contact_person, contact_email, total_fte, budget_amount, notes)
-            VALUES (?, ?, ?, ?, ?, ?)
-        """, (name, contact_person, contact_email, total_fte, budget_amount, notes))
-        con.commit()
-        details = "Bulk Import" if bulk else ""
-        log_change(user_email, "CREATE", "IT Unit", name, details=details)
-        if not bulk:
-            st.success(f"Added new IT Unit: {name}")
-        return True
-
-def update_it_unit_details(user_email, unit_id, name, contact_person, contact_email, total_fte, budget_amount, notes):
-    with get_connection() as con:
-        cur = con.cursor()
-        cur.execute("""
-            UPDATE it_units
-            SET name = ?, contact_person = ?, contact_email = ?, total_fte = ?, budget_amount = ?, notes = ?
-            WHERE id = ?
-        """, (name, contact_person, contact_email, total_fte, budget_amount, notes, unit_id))
-        con.commit()
-        log_change(user_email, "UPDATE", "IT Unit", name)
-
-def delete_it_unit(user_email, unit_id, unit_name):
-    with get_connection() as con:
-        cur = con.cursor()
-        cur.execute("DELETE FROM it_units WHERE id = ?", (unit_id,))
-        cur.execute("UPDATE applications SET it_unit_id = NULL WHERE it_unit_id = ?", (unit_id,))
-        cur.execute("UPDATE it_services SET it_unit_id = NULL WHERE it_unit_id = ?", (unit_id,))
-        cur.execute("UPDATE infrastructure SET it_unit_id = NULL WHERE it_unit_id = ?", (unit_id,))
-        con.commit()
-        log_change(user_email, "DELETE", "IT Unit", unit_name)
-
-
-# Lookup CRUD Functions (Vendors, Types, etc.)
-def get_lookup_data(table_name):
-    with get_connection() as con:
-        return pd.read_sql_query(f"SELECT * FROM {table_name} ORDER BY name", con)
-
-def add_lookup_item(user_email, table_name, name):
-    with get_connection() as con:
-        cur = con.cursor()
-        cur.execute(f"INSERT INTO {table_name} (name) VALUES (?)", (name,))
-        con.commit()
-        log_change(user_email, "CREATE", f"Lookup: {table_name}", name)
-
-def update_lookup_item(user_email, table_name, item_id, new_name):
-    """Updates the name of a lookup item."""
-    with get_connection() as con:
-        cur = con.cursor()
-        cur.execute(f"UPDATE {table_name} SET name = ? WHERE id = ?", (new_name, item_id))
-        con.commit()
-        log_change(user_email, "UPDATE", f"Lookup: {table_name}", new_name)
-
-def delete_lookup_item(user_email, table_name, item_id, item_name):
-    with get_connection() as con:
-        cur = con.cursor()
-        cur.execute(f"DELETE FROM {table_name} WHERE id = ?", (item_id,))
-        con.commit()
-        log_change(user_email, "DELETE", f"Lookup: {table_name}", item_name)
-
-# Application Functions
-def get_applications():
-    with get_connection() as con:
-        query = """
-            SELECT
-                a.id, a.name, iu.name as managing_it_unit, v.name as vendor, 
-                st.name as type, c.name as category, a.annual_cost, a.renewal_date, 
-                a.similar_applications, a.service_owner
-            FROM applications a
-            LEFT JOIN it_units iu ON a.it_unit_id = iu.id
-            LEFT JOIN vendors v ON a.vendor_id = v.id
-            LEFT JOIN service_types st ON a.service_type_id = st.id
-            LEFT JOIN categories c ON a.category_id = c.id
-        """
-        return pd.read_sql_query(query, con)
-
-def get_application_details(app_id):
-    with get_connection() as con:
-        con.row_factory = sqlite3.Row
-        cur = con.cursor()
-        cur.execute("SELECT * FROM applications WHERE id = ?", (app_id,))
-        row = cur.fetchone()
-        return dict(row) if row else None
-
-def add_application(user_email, it_unit_id, vendor_id, name, service_type_id, category_id, annual_cost, renewal_date, integrations, other_units, similar_apps, service_owner, bulk=False):
-    with get_connection() as con:
-        cur = con.cursor()
-        cur.execute(
-            """INSERT INTO applications (it_unit_id, vendor_id, name, service_type_id, category_id, annual_cost, renewal_date, integrations, other_units, similar_applications, service_owner)
-               VALUES (?, ?, ?, ?, ?, ?, ?, ?, ?, ?, ?)""",
-            (it_unit_id, vendor_id, name, service_type_id, category_id, annual_cost, renewal_date, integrations, other_units, similar_apps, service_owner)
-        )
-        con.commit()
-        details = "Bulk Import" if bulk else ""
-        log_change(user_email, "CREATE", "Application", name, details=details)
-        if not bulk:
-            st.success(f"Added application: {name}")
-        return True # for bulk import
-
-def update_application(user_email, app_id, it_unit_id, vendor_id, name, service_type_id, category_id, annual_cost, renewal_date, integrations, other_units, similar_apps, service_owner):
-    with get_connection() as con:
-        cur = con.cursor()
-        cur.execute(
-            """UPDATE applications SET it_unit_id=?, vendor_id=?, name=?, service_type_id=?, category_id=?, annual_cost=?, renewal_date=?, integrations=?, other_units=?, similar_applications=?, service_owner=?
-               WHERE id=?""",
-            (it_unit_id, vendor_id, name, service_type_id, category_id, annual_cost, renewal_date, integrations, other_units, similar_apps, service_owner, app_id)
-        )
-        con.commit()
-        log_change(user_email, "UPDATE", "Application", name)
-
-def delete_application(user_email, app_id, app_name):
-    with get_connection() as con:
-        cur = con.cursor()
-        cur.execute("DELETE FROM applications WHERE id = ?", (app_id,))
-        con.commit()
-        log_change(user_email, "DELETE", "Application", app_name)
-        
-# IT Service Functions
-def get_it_services():
-    with get_connection() as con:
-        query = """
-            SELECT
-                its.id, its.name, iu.name as providing_it_unit, its.status,
-                its.service_owner, its.fte_count, sl.name as sla_level, 
-                sm.name as service_method, its.budget_allocation
-            FROM it_services its
-            LEFT JOIN it_units iu ON its.it_unit_id = iu.id
-            LEFT JOIN sla_levels sl ON its.sla_level_id = sl.id
-            LEFT JOIN service_methods sm ON its.service_method_id = sm.id
-            ORDER BY its.name
-        """
-        return pd.read_sql_query(query, con)
-
-def get_it_service_details(service_id):
-    with get_connection() as con:
-        con.row_factory = sqlite3.Row
-        cur = con.cursor()
-        cur.execute("SELECT * FROM it_services WHERE id = ?", (service_id,))
-        row = cur.fetchone()
-        return dict(row) if row else None
-
-def add_it_service(user_email, name, desc, it_unit_id, fte, deps, owner, status, sla_id, method_id, budget, bulk=False):
-    with get_connection() as con:
-        cur = con.cursor()
-        cur.execute("""
-            INSERT INTO it_services (name, description, it_unit_id, fte_count, dependencies, service_owner, status, sla_level_id, service_method_id, budget_allocation)
-            VALUES (?, ?, ?, ?, ?, ?, ?, ?, ?, ?)
-        """, (name, desc, it_unit_id, fte, deps, owner, status, sla_id, method_id, budget))
-        con.commit()
-        details = "Bulk Import" if bulk else ""
-        log_change(user_email, "CREATE", "IT Service", name, details=details)
-        if not bulk:
-            st.success(f"Added service: {name}")
-        return True
-
-def update_it_service(user_email, service_id, name, desc, it_unit_id, fte, deps, owner, status, sla_id, method_id, budget):
-    with get_connection() as con:
-        cur = con.cursor()
-        cur.execute("""
-            UPDATE it_services
-            SET name=?, description=?, it_unit_id=?, fte_count=?, dependencies=?, service_owner=?, status=?, sla_level_id=?, service_method_id=?, budget_allocation=?
-            WHERE id = ?
-        """, (name, desc, it_unit_id, fte, deps, owner, status, sla_id, method_id, budget, service_id))
-        con.commit()
-        log_change(user_email, "UPDATE", "IT Service", name)
-
-def delete_it_service(user_email, service_id, service_name):
-    with get_connection() as con:
-        cur = con.cursor()
-        cur.execute("DELETE FROM it_services WHERE id = ?", (service_id,))
-        con.commit()
-        log_change(user_email, "DELETE", "IT Service", service_name)
-
-# Infrastructure Functions
-def get_infrastructure():
-    with get_connection() as con:
-        query = """
-            SELECT
-                i.id, i.name, iu.name as managing_it_unit, v.name as vendor,
-                i.location, i.status, i.purchase_date, i.warranty_expiry, i.annual_maintenance_cost
-            FROM infrastructure i
-            LEFT JOIN it_units iu ON i.it_unit_id = iu.id
-            LEFT JOIN vendors v ON i.vendor_id = v.id
-            ORDER BY i.name
-        """
-        return pd.read_sql_query(query, con)
-
-def get_infrastructure_details(infra_id):
-    with get_connection() as con:
-        con.row_factory = sqlite3.Row
-        cur = con.cursor()
-        cur.execute("SELECT * FROM infrastructure WHERE id = ?", (infra_id,))
-        row = cur.fetchone()
-        return dict(row) if row else None
-
-def add_infrastructure(user_email, name, it_unit_id, vendor_id, location, status, purchase_date, warranty_expiry, cost, notes, bulk=False):
-    with get_connection() as con:
-        cur = con.cursor()
-        cur.execute("""
-            INSERT INTO infrastructure (name, it_unit_id, vendor_id, location, status, purchase_date, warranty_expiry, annual_maintenance_cost, notes)
-            VALUES (?, ?, ?, ?, ?, ?, ?, ?, ?)
-        """, (name, it_unit_id, vendor_id, location, status, purchase_date, warranty_expiry, cost, notes))
-        con.commit()
-        details = "Bulk Import" if bulk else ""
-        log_change(user_email, "CREATE", "Infrastructure", name, details=details)
-        if not bulk:
-            st.success(f"Added infrastructure: {name}")
-        return True
-
-def update_infrastructure(user_email, infra_id, name, it_unit_id, vendor_id, location, status, purchase_date, warranty_expiry, cost, notes):
-    with get_connection() as con:
-        cur = con.cursor()
-        cur.execute("""
-            UPDATE infrastructure SET name=?, it_unit_id=?, vendor_id=?, location=?, status=?, purchase_date=?, warranty_expiry=?, annual_maintenance_cost=?, notes=?
-            WHERE id = ?
-        """, (name, it_unit_id, vendor_id, location, status, purchase_date, warranty_expiry, cost, notes, infra_id))
-        con.commit()
-        log_change(user_email, "UPDATE", "Infrastructure", name)
-
-def delete_infrastructure(user_email, infra_id, infra_name):
-    with get_connection() as con:
-        cur = con.cursor()
-        cur.execute("DELETE FROM infrastructure WHERE id = ?", (infra_id,))
-        con.commit()
-        log_change(user_email, "DELETE", "Infrastructure", infra_name)
-
-# Audit Log Functions
-def get_audit_log():
-    with get_connection() as con:
-        return pd.read_sql_query("SELECT timestamp, user_email, action, item_type, item_name FROM audit_log ORDER BY timestamp DESC", con)
-
-# --- STREAMLIT UI ---
-
-@st.cache_data
-def convert_df_to_csv(df):
-    """Helper function to convert a DataFrame to a CSV string."""
-    return df.to_csv(index=False).encode('utf-8')
-
-def render_lookup_manager(user_email, title, singular_name, table_name):
-    st.write(f"#### {title}")
-    with st.form(f"add_{table_name}_form", clear_on_submit=True):
-        new_name = st.text_input(f"New {singular_name} Name")
-        if st.form_submit_button(f"Add {singular_name}"):
-            if new_name:
-                add_lookup_item(user_email, table_name, new_name)
-                st.rerun()
-    
-    items = get_lookup_data(table_name)
-    for _, row in items.iterrows():
-        item_id = row['id']
-        item_name = row['name']
-        
-        is_editing = (
-            'editing_lookup_item' in st.session_state and
-            st.session_state.editing_lookup_item['table'] == table_name and
-            st.session_state.editing_lookup_item['id'] == item_id
-        )
-
-        if is_editing:
-            with st.form(key=f"edit_lookup_{table_name}_{item_id}"):
-                new_item_name = st.text_input("New Name", value=item_name)
-                
-                c1, c2 = st.columns(2)
-                if c1.form_submit_button("Save", type="primary"):
-                    update_lookup_item(user_email, table_name, item_id, new_item_name)
-                    st.session_state.pop('editing_lookup_item', None)
-                    st.success(f"Updated '{item_name}' to '{new_item_name}'.")
-                    st.rerun()
-                if c2.form_submit_button("Cancel"):
-                    st.session_state.pop('editing_lookup_item', None)
-                    st.rerun()
-        else:
-            l_col, m_col, r_col = st.columns([10, 1, 1])
-            l_col.write(item_name)
-            
-            if m_col.button("✏️", key=f"edit_lookup_{table_name}_{item_id}"):
-                st.session_state.editing_lookup_item = {'table': table_name, 'id': item_id}
-                st.rerun()
-                
-            if r_col.button("🗑️", key=f"del_lookup_{table_name}_{item_id}"):
-                st.session_state.confirming_delete_lookup = {'table': table_name, 'id': item_id, 'name': item_name}
-                st.rerun()
-
-
->>>>>>> 47401894
 def main():
     st.set_page_config(layout="wide", page_title="Service Portfolio Manager")
     
@@ -518,728 +54,34 @@
     st.write("Track IT Units, applications, and internal IT services to identify overlaps and cost-saving opportunities.")
 
     tab_names = ["IT Units", "Applications", "Infrastructure", "IT Services", "Dashboard", "Settings", "Audit Log", "Bulk Import"]
-<<<<<<< HEAD
     
+    # Create the tabs
     unit_tab, app_tab, infra_tab, service_tab, dashboard_tab, settings_tab, audit_tab, import_tab = st.tabs(tab_names)
-=======
-    unit_tab, app_tab, infra_tab, service_tab, dashboard_tab, settings_tab, audit_tab, import_tab = st.tabs(tab_names)
-
-    it_units_df_all = get_it_units()
-    it_unit_options_all = dict(zip(it_units_df_all['id'], it_units_df_all['name']))
-    vendors_df_all = get_lookup_data('vendors')
-    vendor_options_all = dict(zip(vendors_df_all['id'], vendors_df_all['name']))
->>>>>>> 47401894
 
     # Render the content for each tab by calling functions from the ui.py module
     with unit_tab:
-<<<<<<< HEAD
-        ui.render_it_units_tab(user_email)
-=======
-        st.header("Manage IT Units")
-        st.info(TAB_INSTRUCTIONS["IT Units"])
-        
-        with st.expander("➕ Add New IT Unit"):
-            with st.form("add_unit_form", clear_on_submit=True):
-                name = st.text_input("IT Unit Name")
-                contact_person = st.text_input("Contact Person")
-                contact_email = st.text_input("Contact Email")
-                total_fte = st.number_input("Total FTE", min_value=0, step=1)
-                budget_amount = st.number_input("Annual Budget ($)", min_value=0.0, format="%.2f")
-                notes = st.text_area("Notes", height=150)
-                if st.form_submit_button("Add IT Unit") and name:
-                    result = add_it_unit(user_email, name, contact_person, contact_email, total_fte, budget_amount, notes)
-                    if isinstance(result, str):
-                        st.warning(result)
-                    else:
-                        st.success(f"Added new IT Unit: {name}")
-                    st.rerun()
-        
-        st.divider()
-        search_unit = st.text_input("Search IT Units by Name")
-        
-        filtered_units_df = it_units_df_all
-        if search_unit:
-            filtered_units_df = it_units_df_all[it_units_df_all['name'].str.contains(search_unit, case=False, na=False)]
-
-        st.subheader("Edit or Delete an IT Unit")
->>>>>>> 47401894
+        ui.render_it_units_tab(user_email, ui.TAB_INSTRUCTIONS)
         
     with app_tab:
-<<<<<<< HEAD
-        ui.render_applications_tab(user_email)
+        ui.render_applications_tab(user_email, ui.TAB_INSTRUCTIONS)
 
     with infra_tab:
-        ui.render_infrastructure_tab(user_email)
+        ui.render_infrastructure_tab(user_email, ui.TAB_INSTRUCTIONS)
 
     with service_tab:
-        ui.render_services_tab(user_email)
+        ui.render_services_tab(user_email, ui.TAB_INSTRUCTIONS)
 
     with dashboard_tab:
-        ui.render_dashboard_tab()
-=======
-        st.header("Manage Applications")
-        st.info(TAB_INSTRUCTIONS["Applications"])
-        
-        applications_df = get_applications()
-        app_options_all = dict(zip(applications_df['id'], applications_df['name']))
-        
-        with st.expander("➕ Add New Application"):
-            if it_units_df_all.empty:
-                st.warning("Please add at least one IT Unit before adding an application.")
-            else:
-                st.subheader("Add a New Application")
-                
-                app_to_copy_id = st.selectbox("Or, copy an existing item to start...", options=[None] + list(app_options_all.keys()), format_func=lambda x: "---" if x is None else app_options_all.get(x), key="copy_app_select")
-                
-                default_vals = {}
-                if app_to_copy_id:
-                    default_vals = get_application_details(app_to_copy_id)
-
-                with st.form("add_app_form", clear_on_submit=True):
-                    app_name = st.text_input("Application Name", value=default_vals.get('name', ''))
-                    service_owner = st.text_input("Service Owner/Lead", value=default_vals.get('service_owner', ''))
-                    
-                    unit_keys = list(it_unit_options_all.keys())
-                    default_unit_idx = unit_keys.index(default_vals.get('it_unit_id')) if default_vals.get('it_unit_id') in unit_keys else 0
-                    it_unit_id = st.selectbox("Managing IT Unit", options=unit_keys, format_func=it_unit_options_all.get, index=default_unit_idx)
-                    
-                    vendor_keys = [None] + list(vendor_options_all.keys())
-                    default_vendor_idx = vendor_keys.index(default_vals.get('vendor_id')) if default_vals.get('vendor_id') in vendor_keys else 0
-                    vendor_id = st.selectbox("Vendor (Optional, for external apps)", options=vendor_keys, format_func=lambda x: "None (Internal)" if x is None else vendor_options_all.get(x), index=default_vendor_idx)
-                    
-                    type_options_all = dict(get_lookup_data('service_types')[['id', 'name']].values)
-                    type_keys = list(type_options_all.keys())
-                    default_type_idx = type_keys.index(default_vals.get('service_type_id')) if default_vals.get('service_type_id') in type_keys else 0
-                    service_type_id = st.selectbox("Type", options=type_keys, format_func=type_options_all.get, index=default_type_idx)
-                    
-                    category_options_all = dict(get_lookup_data('categories')[['id', 'name']].values)
-                    category_keys = list(category_options_all.keys())
-                    default_cat_idx = category_keys.index(default_vals.get('category_id')) if default_vals.get('category_id') in category_keys else 0
-                    category_id = st.selectbox("Category", options=category_keys, format_func=category_options_all.get, index=default_cat_idx)
-                    
-                    annual_cost = st.number_input("Annual Cost ($)", min_value=0.0, format="%.2f", value=float(default_vals.get('annual_cost', 0.0)))
-                    renewal_date = st.date_input("Next Renewal Date", value=pd.to_datetime(default_vals.get('renewal_date', datetime.date.today())))
-                    integrations = st.text_area("Known Integrations", value=default_vals.get('integrations', ''))
-                    other_units = st.text_area("Other Business Units Using Service", value=default_vals.get('other_units', ''), height=100)
-                    similar_apps = st.text_area("Similar Applications (if any)", value=default_vals.get('similar_applications', ''))
-                    
-                    if st.form_submit_button("Save Application") and app_name:
-                        add_application(user_email, it_unit_id, vendor_id, app_name, service_type_id, category_id, annual_cost, str(renewal_date), integrations, other_units, similar_apps, service_owner)
-                        st.rerun()
-
-        st.divider()
-        st.subheader("Filter and Search Applications")
-        fcol1, fcol2, fcol3, fcol4 = st.columns(4)
-        search_app = fcol1.text_input("Search by Name")
-        filter_unit = fcol2.multiselect("Filter by IT Unit", options=it_unit_options_all.values())
-        filter_vendor = fcol3.multiselect("Filter by Vendor", options=vendor_options_all.values())
-        category_options_filter = dict(get_lookup_data('categories')[['id', 'name']].values)
-        filter_category = fcol4.multiselect("Filter by Category", options=category_options_filter.values())
-        
-        filtered_apps_df = applications_df.copy()
-        
-        if search_app: filtered_apps_df = filtered_apps_df[filtered_apps_df['name'].str.contains(search_app, case=False, na=False)]
-        if filter_unit: filtered_apps_df = filtered_apps_df[filtered_apps_df['managing_it_unit'].isin(filter_unit)]
-        if filter_vendor: filtered_apps_df = filtered_apps_df[filtered_apps_df['vendor'].isin(filter_vendor)]
-        if filter_category: filtered_apps_df = filtered_apps_df[filtered_apps_df['category'].isin(filter_category)]
-
-        st.dataframe(filtered_apps_df, width='stretch')
-        csv_apps = convert_df_to_csv(filtered_apps_df)
-        st.download_button(label="Download data as CSV", data=csv_apps, file_name='applications_export.csv', mime='text/csv')
-
-        st.subheader("Edit or Delete an Application")
-        app_to_edit_id = st.selectbox("Select an application", options=[None] + list(app_options_all.keys()), format_func=lambda x: "---" if x is None else app_options_all.get(x))
-
-        if app_to_edit_id:
-            app_details = get_application_details(app_to_edit_id)
-            if 'confirming_delete_app' in st.session_state and st.session_state.confirming_delete_app == app_to_edit_id:
-                st.warning(f"**Are you sure you want to delete the application '{app_details['name']}'?**")
-                c1, c2 = st.columns(2)
-                if c1.button("Yes, delete it", key="confirm_del_app"):
-                    delete_application(user_email, app_to_edit_id, app_details['name'])
-                    st.session_state.pop('confirming_delete_app', None)
-                    st.success(f"Deleted application: {app_details['name']}")
-                    st.rerun()
-                if c2.button("Cancel", key="cancel_del_app"):
-                    st.session_state.pop('confirming_delete_app', None)
-                    st.rerun()
-            
-            with st.form(f"edit_app_form_{app_to_edit_id}"):
-                st.write(f"**Editing: {app_details['name']}**")
-                edit_name = st.text_input("Application Name", value=app_details['name'])
-                edit_service_owner = st.text_input("Service Owner/Lead", value=app_details.get('service_owner') or '')
-                
-                default_unit_idx = list(it_unit_options_all.keys()).index(app_details['it_unit_id']) if app_details.get('it_unit_id') in it_unit_options_all else 0
-                edit_it_unit_id = st.selectbox("Managing IT Unit", options=it_unit_options_all.keys(), format_func=it_unit_options_all.get, index=default_unit_idx)
-
-                vendor_keys = [None] + list(vendor_options_all.keys())
-                default_vendor_id = app_details.get('vendor_id')
-                default_vendor_idx = vendor_keys.index(default_vendor_id) if default_vendor_id in vendor_keys else 0
-                edit_vendor_id = st.selectbox("Vendor", options=vendor_keys, format_func=lambda x: "None (Internal)" if x is None else vendor_options_all.get(x), index=default_vendor_idx)
-                
-                type_options_all = dict(get_lookup_data('service_types')[['id', 'name']].values)
-                default_type_idx = list(type_options_all.keys()).index(app_details['service_type_id']) if app_details.get('service_type_id') in type_options_all else 0
-                edit_type_id = st.selectbox("Type", options=type_options_all.keys(), format_func=type_options_all.get, index=default_type_idx)
-                
-                category_options_all = dict(get_lookup_data('categories')[['id', 'name']].values)
-                default_cat_idx = list(category_options_all.keys()).index(app_details['category_id']) if app_details.get('category_id') in category_options_all else 0
-                edit_category_id = st.selectbox("Category", options=category_options_all.keys(), format_func=category_options_all.get, index=default_cat_idx)
-
-                edit_annual_cost = st.number_input("Annual Cost ($)", min_value=0.0, format="%.2f", value=float(app_details.get('annual_cost') or 0.0))
-                edit_renewal = st.date_input("Next Renewal Date", value=pd.to_datetime(app_details['renewal_date']))
-                edit_integrations = st.text_area("Known Integrations", value=app_details.get('integrations') or '')
-                edit_other_units = st.text_area("Other Business Units Using Service", value=app_details.get('other_units') or '', height=100)
-                edit_similar_apps = st.text_area("Similar Applications", value=app_details.get('similar_applications') or '')
-
-                del_col, save_col = st.columns([1, 6])
-                if save_col.form_submit_button("Save Changes", width='stretch', type="primary"):
-                    update_application(user_email, app_to_edit_id, edit_it_unit_id, edit_vendor_id, edit_name, edit_type_id, edit_category_id, edit_annual_cost, str(edit_renewal.date()), edit_integrations, edit_other_units, edit_similar_apps, edit_service_owner)
-                    st.success("Application updated.")
-                    st.rerun()
-                if del_col.form_submit_button("DELETE"):
-                    st.session_state.confirming_delete_app = app_to_edit_id
-                    st.rerun()
-
-    with infra_tab:
-        st.header("Manage Infrastructure")
-        st.info(TAB_INSTRUCTIONS["Infrastructure"])
-        
-        infra_df = get_infrastructure()
-        infra_options_all = dict(zip(infra_df['id'], infra_df['name']))
-
-        with st.expander("➕ Add New Infrastructure"):
-            if it_units_df_all.empty:
-                st.warning("Please add at least one IT Unit before adding infrastructure.")
-            else:
-                st.subheader("Add New Infrastructure")
-                
-                infra_to_copy_id = st.selectbox("Or, copy an existing item to start...", options=[None] + list(infra_options_all.keys()), format_func=lambda x: "---" if x is None else infra_options_all.get(x), key="copy_infra_select")
-                
-                default_vals = {}
-                if infra_to_copy_id:
-                    default_vals = get_infrastructure_details(infra_to_copy_id)
-
-                with st.form("add_infra_form", clear_on_submit=True):
-                    name = st.text_input("Infrastructure Name / Hostname", value=default_vals.get('name', ''))
-                    
-                    unit_keys = list(it_unit_options_all.keys())
-                    default_unit_idx = unit_keys.index(default_vals.get('it_unit_id')) if default_vals.get('it_unit_id') in unit_keys else 0
-                    it_unit_id = st.selectbox("Managing IT Unit", options=unit_keys, format_func=it_unit_options_all.get, index=default_unit_idx)
-                    
-                    vendor_keys = [None] + list(vendor_options_all.keys())
-                    default_vendor_idx = vendor_keys.index(default_vals.get('vendor_id')) if default_vals.get('vendor_id') in vendor_keys else 0
-                    vendor_id = st.selectbox("Vendor (Optional)", options=vendor_keys, format_func=lambda x: "None" if x is None else vendor_options_all.get(x), index=default_vendor_idx)
-                    
-                    location = st.text_input("Location (e.g., Data Center, Cloud Region)", value=default_vals.get('location', ''))
-                    status_options = ["Production", "Staging", "Development", "Decommissioned"]
-                    default_status_idx = status_options.index(default_vals.get('status')) if default_vals.get('status') in status_options else 0
-                    status = st.selectbox("Status", options=status_options, index=default_status_idx)
-                    
-                    purchase_date = st.date_input("Purchase Date", value=pd.to_datetime(default_vals.get('purchase_date', datetime.date.today())))
-                    warranty_expiry = st.date_input("Warranty Expiry Date", value=pd.to_datetime(default_vals.get('warranty_expiry', datetime.date.today() + datetime.timedelta(days=365))))
-                    cost = st.number_input("Annual Maintenance Cost ($)", min_value=0.0, format="%.2f", value=float(default_vals.get('annual_maintenance_cost', 0.0)))
-                    notes = st.text_area("Notes", value=default_vals.get('notes', ''))
-
-                    if st.form_submit_button("Save Infrastructure") and name:
-                        add_infrastructure(user_email, name, it_unit_id, vendor_id, location, status, str(purchase_date), str(warranty_expiry), cost, notes)
-                        st.rerun()
-
-        st.divider()
-        st.subheader("Filter and Search Infrastructure")
-        infra_f1, infra_f2, infra_f3, infra_f4 = st.columns(4)
-        search_infra = infra_f1.text_input("Search by Name", key="infra_search")
-        filter_infra_unit = infra_f2.multiselect("Filter by IT Unit", options=it_unit_options_all.values(), key="infra_unit_filter")
-        filter_infra_vendor = infra_f3.multiselect("Filter by Vendor", options=vendor_options_all.values(), key="infra_vendor_filter")
-        filter_infra_status = infra_f4.multiselect("Filter by Status", options=["Production", "Staging", "Development", "Decommissioned"], key="infra_status_filter")
-        
-        filtered_infra_df = infra_df.copy()
-
-        if search_infra: filtered_infra_df = filtered_infra_df[filtered_infra_df['name'].str.contains(search_infra, case=False, na=False)]
-        if filter_infra_unit: filtered_infra_df = filtered_infra_df[filtered_infra_df['managing_it_unit'].isin(filter_infra_unit)]
-        if filter_infra_vendor: filtered_infra_df = filtered_infra_df[filtered_infra_df['vendor'].isin(filter_infra_vendor)]
-        if filter_infra_status: filtered_infra_df = filtered_infra_df[filtered_infra_df['status'].isin(filter_infra_status)]
-        
-        st.dataframe(filtered_infra_df, width='stretch')
-        csv_infra = convert_df_to_csv(filtered_infra_df)
-        st.download_button(label="Download data as CSV", data=csv_infra, file_name='infrastructure_export.csv', mime='text/csv')
-
-        st.subheader("Edit or Delete Infrastructure")
-        infra_to_edit_id = st.selectbox("Select an item", options=[None] + list(infra_options_all.keys()), format_func=lambda x: "---" if x is None else infra_options_all.get(x))
-
-        if infra_to_edit_id:
-            infra_details = get_infrastructure_details(infra_to_edit_id)
-            if 'confirming_delete_infra' in st.session_state and st.session_state.confirming_delete_infra == infra_to_edit_id:
-                st.warning(f"**Are you sure you want to delete '{infra_details['name']}'?**")
-                c1, c2 = st.columns(2)
-                if c1.button("Yes, delete it", key="confirm_del_infra"):
-                    delete_infrastructure(user_email, infra_to_edit_id, infra_details['name'])
-                    st.session_state.pop('confirming_delete_infra', None)
-                    st.success(f"Deleted: {infra_details['name']}")
-                    st.rerun()
-                if c2.button("Cancel", key="cancel_del_infra"):
-                    st.session_state.pop('confirming_delete_infra', None)
-                    st.rerun()
-            
-            with st.form(f"edit_infra_form_{infra_to_edit_id}"):
-                st.write(f"**Editing: {infra_details['name']}**")
-                edit_name = st.text_input("Name", value=infra_details['name'])
-                
-                default_unit_idx = list(it_unit_options_all.keys()).index(infra_details['it_unit_id']) if infra_details.get('it_unit_id') in it_unit_options_all else 0
-                edit_it_unit_id = st.selectbox("Managing IT Unit", options=it_unit_options_all.keys(), format_func=it_unit_options_all.get, index=default_unit_idx)
-
-                vendor_keys = [None] + list(vendor_options_all.keys())
-                default_vendor_idx = vendor_keys.index(infra_details.get('vendor_id')) if infra_details.get('vendor_id') in vendor_keys else 0
-                edit_vendor_id = st.selectbox("Vendor", options=vendor_keys, format_func=lambda x: "None" if x is None else vendor_options_all.get(x), index=default_vendor_idx)
-                
-                edit_location = st.text_input("Location", value=infra_details.get('location') or '')
-                status_options = ["Production", "Staging", "Development", "Decommissioned"]
-                default_status_idx = status_options.index(infra_details.get('status')) if infra_details.get('status') in status_options else 0
-                edit_status = st.selectbox("Status", options=status_options, index=default_status_idx)
-                
-                edit_purchase_date = st.date_input("Purchase Date", value=pd.to_datetime(infra_details['purchase_date']))
-                edit_warranty_expiry = st.date_input("Warranty Expiry Date", value=pd.to_datetime(infra_details['warranty_expiry']))
-                edit_cost = st.number_input("Annual Maintenance Cost ($)", min_value=0.0, format="%.2f", value=float(infra_details.get('annual_maintenance_cost') or 0.0))
-                edit_notes = st.text_area("Notes", value=infra_details.get('notes') or '')
-
-                del_col, save_col = st.columns([1, 6])
-                if save_col.form_submit_button("Save Changes", width='stretch', type="primary"):
-                    update_infrastructure(user_email, infra_to_edit_id, edit_name, edit_it_unit_id, edit_vendor_id, edit_location, edit_status, str(edit_purchase_date.date()), str(edit_warranty_expiry.date()), edit_cost, edit_notes)
-                    st.success("Infrastructure item updated.")
-                    st.rerun()
-                if del_col.form_submit_button("DELETE"):
-                    st.session_state.confirming_delete_infra = infra_to_edit_id
-                    st.rerun()
-    
-    with service_tab:
-        st.header("Manage Internal IT Services")
-        st.info(TAB_INSTRUCTIONS["IT Services"])
-        
-        it_services_df = get_it_services()
-        it_service_options_all = dict(zip(it_services_df['id'], it_services_df['name']))
-
-        with st.expander("➕ Add New IT Service"):
-            st.subheader("Add New IT Service")
-
-            service_to_copy_id = st.selectbox("Or, copy an existing item to start...", options=[None] + list(it_service_options_all.keys()), format_func=lambda x: "---" if x is None else it_service_options_all.get(x), key="copy_service_select")
-            
-            default_vals = {}
-            if service_to_copy_id:
-                default_vals = get_it_service_details(service_to_copy_id)
-
-            with st.form("add_it_service_form", clear_on_submit=True):
-                it_service_name = st.text_input("Service Name", value=default_vals.get('name', ''))
-                
-                unit_keys = [None] + list(it_unit_options_all.keys())
-                default_unit_idx = unit_keys.index(default_vals.get('it_unit_id')) if default_vals.get('it_unit_id') in unit_keys else 0
-                it_unit_id = st.selectbox("Providing IT Unit", options=unit_keys, format_func=lambda x: "None" if x is None else it_unit_options_all.get(x), index=default_unit_idx)
-                
-                status_options = ["Active", "In Development", "Retired"]
-                default_status_idx = status_options.index(default_vals.get('status')) if default_vals.get('status') in status_options else 0
-                status = st.selectbox("Status", options=status_options, index=default_status_idx)
-
-                service_owner = st.text_input("Service Owner/Lead", value=default_vals.get('service_owner', ''))
-                fte_count = st.number_input("Dedicated FTEs", min_value=0, step=1, value=int(default_vals.get('fte_count', 0)))
-                budget_allocation = st.number_input("Budget Allocation ($)", min_value=0.0, format="%.2f", value=float(default_vals.get('budget_allocation', 0.0)))
-
-                sla_options_all = dict(get_lookup_data('sla_levels')[['id', 'name']].values)
-                sla_keys = [None] + list(sla_options_all.keys())
-                default_sla_idx = sla_keys.index(default_vals.get('sla_level_id')) if default_vals.get('sla_level_id') in sla_keys else 0
-                sla_id = st.selectbox("SLA Level", options=sla_keys, format_func=lambda x: "None" if x is None else sla_options_all.get(x), index=default_sla_idx)
-
-                method_options_all = dict(get_lookup_data('service_methods')[['id', 'name']].values)
-                method_keys = [None] + list(method_options_all.keys())
-                default_method_idx = method_keys.index(default_vals.get('service_method_id')) if default_vals.get('service_method_id') in method_keys else 0
-                method_id = st.selectbox("Service Method", options=method_keys, format_func=lambda x: "None" if x is None else method_options_all.get(x), index=default_method_idx)
-                
-                it_service_desc = st.text_area("Description", value=default_vals.get('description', ''))
-                dependencies = st.text_area("Dependencies (e.g., other apps, services)", value=default_vals.get('dependencies', ''))
-                
-                if st.form_submit_button("Add Service") and it_service_name:
-                    add_it_service(user_email, it_service_name, it_service_desc, it_unit_id, fte_count, dependencies, service_owner, status, sla_id, method_id, budget_allocation)
-                    st.rerun()
-        
-        st.divider()
-        st.subheader("Filter and Search IT Services")
-        fscol1, fscol2, fscol3, fscol4 = st.columns(4)
-        search_its = fscol1.text_input("Search by Name", key="it_search")
-        filter_unit_its = fscol2.multiselect("Filter by IT Unit", options=it_unit_options_all.values(), key="it_unit_filter")
-        filter_status_its = fscol3.multiselect("Status", options=["Active", "In Development", "Retired"], key="it_status_filter")
-        sla_options_all = dict(get_lookup_data('sla_levels')[['id', 'name']].values)
-        filter_sla_its = fscol4.multiselect("SLA Level", options=sla_options_all.values(), key="it_sla_filter")
-
-        filtered_its_df = it_services_df.copy()
-
-        if search_its: filtered_its_df = filtered_its_df[filtered_its_df['name'].str.contains(search_its, case=False, na=False)]
-        if filter_unit_its: filtered_its_df = filtered_its_df[filtered_its_df['providing_it_unit'].isin(filter_unit_its)]
-        if filter_status_its: filtered_its_df = filtered_its_df[filtered_its_df['status'].isin(filter_status_its)]
-        if filter_sla_its: filtered_its_df = filtered_its_df[filtered_its_df['sla_level'].isin(filter_sla_its)]
-
-        st.dataframe(filtered_its_df, width='stretch')
-        csv_its = convert_df_to_csv(filtered_its_df)
-        st.download_button(label="Download data as CSV", data=csv_its, file_name='it_services_export.csv', mime='text/csv')
-        
-        st.subheader("Edit or Delete an IT Service")
-        it_service_to_edit_id = st.selectbox("Select a service", options=[None] + list(it_service_options_all.keys()), format_func=lambda x: "---" if x is None else it_service_options_all.get(x))
-
-        if it_service_to_edit_id:
-            it_service_details = get_it_service_details(it_service_to_edit_id)
-            if 'confirming_delete_service' in st.session_state and st.session_state.confirming_delete_service == it_service_to_edit_id:
-                st.warning(f"**Are you sure you want to delete the IT Service '{it_service_details['name']}'?**")
-                c1, c2 = st.columns(2)
-                if c1.button("Yes, delete it", key="confirm_del_service"):
-                    delete_it_service(user_email, it_service_to_edit_id, it_service_details['name'])
-                    st.session_state.pop('confirming_delete_service', None)
-                    st.success(f"Deleted IT Service: {it_service_details['name']}")
-                    st.rerun()
-                if c2.button("Cancel", key="cancel_del_service"):
-                    st.session_state.pop('confirming_delete_service', None)
-                    st.rerun()
-
-            with st.form(f"edit_it_service_{it_service_to_edit_id}"):
-                st.write(f"**Editing: {it_service_details['name']}**")
-                edit_it_name = st.text_input("Service Name", value=it_service_details['name'])
-                
-                unit_keys = [None] + list(it_unit_options_all.keys())
-                status_options = ["Active", "In Development", "Retired"]
-                sla_keys = [None] + list(sla_options_all.keys())
-                method_options_all = dict(get_lookup_data('service_methods')[['id', 'name']].values)
-                method_keys = [None] + list(method_options_all.keys())
-
-                default_unit_idx = unit_keys.index(it_service_details.get('it_unit_id')) if it_service_details.get('it_unit_id') in unit_keys else 0
-                edit_it_unit_id = st.selectbox("Providing IT Unit", options=unit_keys, format_func=lambda x: "None" if x is None else it_unit_options_all.get(x), index=default_unit_idx)
-                
-                default_status_idx = status_options.index(it_service_details.get('status')) if it_service_details.get('status') in status_options else 0
-                edit_status = st.selectbox("Status", options=status_options, index=default_status_idx)
-                
-                default_sla_idx = sla_keys.index(it_service_details.get('sla_level_id')) if it_service_details.get('sla_level_id') in sla_keys else 0
-                edit_sla_id = st.selectbox("SLA Level", options=sla_keys, format_func=lambda x: "None" if x is None else sla_options_all.get(x), index=default_sla_idx)
-
-                default_method_idx = method_keys.index(it_service_details.get('service_method_id')) if it_service_details.get('service_method_id') in method_keys else 0
-                edit_method_id = st.selectbox("Service Method", options=method_keys, format_func=lambda x: "None" if x is None else method_options_all.get(x), index=default_method_idx)
-
-                edit_service_owner = st.text_input("Service Owner/Lead", value=it_service_details.get('service_owner') or '')
-                edit_fte_count = st.number_input("Dedicated FTEs", min_value=0, step=1, value=int(it_service_details.get('fte_count') or 0))
-                edit_budget = st.number_input("Budget Allocation ($)", min_value=0.0, format="%.2f", value=float(it_service_details.get('budget_allocation') or 0.0))
-                edit_it_desc = st.text_area("Description", value=it_service_details.get('description') or '')
-                edit_dependencies = st.text_area("Dependencies", value=it_service_details.get('dependencies') or '')
-
-                del_col, save_col = st.columns([1, 6])
-                if save_col.form_submit_button("Save Changes", width='stretch', type="primary"):
-                    update_it_service(user_email, it_service_to_edit_id, edit_it_name, edit_it_desc, edit_it_unit_id, edit_fte_count, edit_dependencies, edit_service_owner, edit_status, edit_sla_id, edit_method_id, edit_budget)
-                    st.success(f"Updated {edit_it_name}")
-                    st.rerun()
-                if del_col.form_submit_button("DELETE"):
-                    st.session_state.confirming_delete_service = it_service_to_edit_id
-                    st.rerun()
-
-    with dashboard_tab:
-        st.header("Dashboard & Recommendations")
-        st.info(TAB_INSTRUCTIONS["Dashboard"])
-        
-        all_apps_df = get_applications()
-        all_it_units_df = get_it_units()
-        all_it_services_df = get_it_services()
-        all_infra_df = get_infrastructure()
-        
-        st.subheader("High-Level Metrics")
-        metric_col1, metric_col2, metric_col3, metric_col4, metric_col5 = st.columns(5)
-        
-        total_annual_cost = all_apps_df['annual_cost'].sum() if not all_apps_df.empty else 0.0
-        total_it_budget = all_it_services_df['budget_allocation'].sum() if not all_it_services_df.empty else 0.0
-        total_maint_cost = all_infra_df['annual_maintenance_cost'].sum() if not all_infra_df.empty else 0.0
-        
-        metric_col1.metric("Total IT Units", len(all_it_units_df))
-        metric_col2.metric("Total Applications", len(all_apps_df))
-        metric_col3.metric("Total Infrastructure", len(all_infra_df))
-        metric_col4.metric("Total IT Services", len(all_it_services_df))
-        metric_col5.metric("Total Annual Spend/Budget", f"${(total_annual_cost + total_it_budget + total_maint_cost):,.2f}")
-
-        st.divider()
-        st.subheader("Consolidation Opportunities")
-
-        if not all_apps_df.empty:
-            app_duplicates = all_apps_df[all_apps_df.duplicated(subset=['name'], keep=False)].sort_values(by='name')
-            if not app_duplicates.empty:
-                st.warning("Duplicate Applications Found Across IT Units")
-                st.dataframe(app_duplicates[['name', 'managing_it_unit', 'vendor', 'annual_cost']], width='stretch')
-            else:
-                st.success("No duplicate application names found.")
-        
-        if not all_it_services_df.empty:
-            service_duplicates = all_it_services_df[all_it_services_df.duplicated(subset=['name'], keep=False)].sort_values(by='name')
-            if not service_duplicates.empty:
-                st.warning("Duplicate IT Services Found Across IT Units")
-                st.dataframe(service_duplicates[['name', 'providing_it_unit', 'budget_allocation', 'fte_count']], width='stretch')
-            else:
-                st.success("No duplicate IT service names found.")
-        
-        if not all_apps_df.empty:
-            mask = all_apps_df['category'].notna() & all_apps_df.duplicated(subset=['category'], keep=False)
-            category_duplicates = all_apps_df[mask].sort_values(by='category')
-
-            if not category_duplicates.empty:
-                st.warning("Overlapping Application Categories Found")
-                st.dataframe(category_duplicates[['category', 'name', 'managing_it_unit', 'vendor']], width='stretch')
-            else:
-                st.success("No overlapping application categories found.")
-
-        if not all_apps_df.empty:
-            st.divider()
-            st.subheader("Application Visual Insights")
-            chart_col1, chart_col2 = st.columns(2)
-            with chart_col1:
-                cost_by_vendor = all_apps_df.groupby('vendor')['annual_cost'].sum().reset_index()
-                fig_vendor_cost = px.pie(cost_by_vendor, names='vendor', values='annual_cost', title='Annual Cost by Vendor')
-                st.plotly_chart(fig_vendor_cost, use_container_width=True)
-                
-                apps_by_unit = all_apps_df['managing_it_unit'].value_counts().reset_index()
-                apps_by_unit.columns = ['managing_it_unit', 'count']
-                fig_apps_by_unit = px.pie(apps_by_unit, names='managing_it_unit', values='count', title='Application Count by Managing IT Unit')
-                st.plotly_chart(fig_apps_by_unit, use_container_width=True)
-
-            with chart_col2:
-                apps_by_category = all_apps_df['category'].value_counts().reset_index()
-                apps_by_category.columns = ['category', 'count']
-                fig_app_category = px.bar(apps_by_category, x='category', y='count', title='Application Count by Category')
-                st.plotly_chart(fig_app_category, use_container_width=True)
-        else:
-            st.info("Add applications to see application-specific insights.")
-        
-        if not all_infra_df.empty:
-            st.divider()
-            st.subheader("Infrastructure Visual Insights")
-            infra_chart1, infra_chart2 = st.columns(2)
-            with infra_chart1:
-                maint_cost_by_vendor = all_infra_df.groupby('vendor')['annual_maintenance_cost'].sum().reset_index()
-                fig_maint_cost = px.pie(maint_cost_by_vendor, names='vendor', values='annual_maintenance_cost', title='Annual Maintenance Cost by Vendor')
-                st.plotly_chart(fig_maint_cost, use_container_width=True)
-            with infra_chart2:
-                infra_by_unit = all_infra_df['managing_it_unit'].value_counts().reset_index()
-                infra_by_unit.columns = ['managing_it_unit', 'count']
-                fig_infra_by_unit = px.pie(infra_by_unit, names='managing_it_unit', values='count', title='Infrastructure Count by Managing IT Unit')
-                st.plotly_chart(fig_infra_by_unit, use_container_width=True)
-
-        if not all_it_services_df.empty:
-            st.divider()
-            st.subheader("IT Service Visual Insights")
-            it_chart_col1, it_chart_col2 = st.columns(2)
-            with it_chart_col1:
-                budget_by_service = all_it_services_df.groupby('name')['budget_allocation'].sum().reset_index()
-                fig_it_budget = px.pie(budget_by_service, names='name', values='budget_allocation', title='Budget Allocation by IT Service')
-                st.plotly_chart(fig_it_budget, use_container_width=True)
-            with it_chart_col2:
-                fte_by_service = all_it_services_df.groupby('name')['fte_count'].sum().reset_index()
-                fig_it_fte = px.bar(fte_by_service, x='name', y='fte_count', title='Dedicated FTEs by IT Service')
-                st.plotly_chart(fig_it_fte, use_container_width=True)
-        else:
-            st.info("Add IT services to see service-specific insights.")
->>>>>>> 47401894
+        ui.render_dashboard_tab(ui.TAB_INSTRUCTIONS)
 
     with settings_tab:
-        ui.render_settings_tab(user_email)
+        ui.render_settings_tab(user_email, ui.TAB_INSTRUCTIONS)
     
     with audit_tab:
-<<<<<<< HEAD
-        ui.render_audit_tab()
-=======
-        st.header("Audit Log")
-        st.info(TAB_INSTRUCTIONS["Audit Log"])
-
-        audit_df = get_audit_log()
-        
-        st.subheader("Filter Audit Log")
-        log_f1, log_f2, log_f3 = st.columns(3)
-
-        audit_df['timestamp'] = pd.to_datetime(audit_df['timestamp'])
-
-        filter_user = log_f1.multiselect("Filter by User", options=audit_df['user_email'].unique())
-        filter_item_type = log_f2.multiselect("Filter by Item Type", options=audit_df['item_type'].unique())
-        
-        today = datetime.date.today()
-        filter_date = log_f3.date_input("Filter by Date Range", value=(today - datetime.timedelta(days=7), today))
-
-        filtered_log_df = audit_df.copy()
-        if filter_user:
-            filtered_log_df = filtered_log_df[filtered_log_df['user_email'].isin(filter_user)]
-        if filter_item_type:
-            filtered_log_df = filtered_log_df[filtered_log_df['item_type'].isin(filter_item_type)]
-        if len(filter_date) == 2:
-            start_date = pd.to_datetime(filter_date[0]).date()
-            end_date = pd.to_datetime(filter_date[1]).date()
-            filtered_log_df = filtered_log_df[
-                (filtered_log_df['timestamp'].dt.date >= start_date) & 
-                (filtered_log_df['timestamp'].dt.date <= end_date)
-            ]
-
-        st.dataframe(filtered_log_df, width='stretch')
-        
-        csv_audit = convert_df_to_csv(filtered_log_df)
-        st.download_button(
-            label="Download log as CSV",
-            data=csv_audit,
-            file_name='audit_log_export.csv',
-            mime='text/csv',
-        )
-    
-    with import_tab:
-        st.header("Bulk Import from CSV")
-        st.info(TAB_INSTRUCTIONS["Bulk Import"])
-        
-        template_cols = {
-            "IT Units": ["name", "contact_person", "contact_email", "total_fte", "budget_amount", "notes"],
-            "Applications": ["name", "service_owner", "managing_it_unit_name", "vendor_name", "type_name", "category_name", "annual_cost", "renewal_date", "integrations", "other_units", "similar_applications"],
-            "Infrastructure": ["name", "managing_it_unit_name", "vendor_name", "location", "status", "purchase_date", "warranty_expiry", "annual_maintenance_cost", "notes"],
-            "IT Services": ["name", "providing_it_unit_name", "status", "service_owner", "fte_count", "budget_allocation", "sla_level_name", "service_method_name", "description", "dependencies"]
-        }
-
-        import_type = st.selectbox("1. Select data type to import", options=list(template_cols.keys()))
-
-        st.subheader("2. Download and Fill Template")
-        st.markdown(f"Download the template for **{import_type}**, fill it in, and save it as a CSV file. **Do not change the column headers.**")
-        
-        template_df = pd.DataFrame(columns=template_cols[import_type])
-        template_csv = convert_df_to_csv(template_df)
-        st.download_button(
-            label=f"Download {import_type} Template",
-            data=template_csv,
-            file_name=f"{import_type.lower().replace(' ', '_')}_template.csv",
-            mime='text/csv'
-        )
-        
-        st.divider()
-        st.subheader("3. Upload Completed CSV File")
-        uploaded_file = st.file_uploader("Choose a CSV file", type="csv")
-
-        if uploaded_file is not None:
-            try:
-                import_df = pd.read_csv(uploaded_file)
-                
-                if not all(col in import_df.columns for col in template_cols[import_type]):
-                    st.error(f"The uploaded file is missing one or more required columns. Please use the template provided. Required columns: {template_cols[import_type]}")
-                else:
-                    st.success("File uploaded successfully. Click the button below to process the records.")
-                    if st.button(f"Process {import_type} Import", type="primary"):
-                        process_import(import_type, import_df, user_email)
-
-            except Exception as e:
-                st.error(f"An error occurred while reading the file: {e}")
-
-# --- BULK IMPORT PROCESSING LOGIC (WITH FIX) ---
-def process_import(import_type, df, user_email):
-    """Main function to route the import DF to the correct processor."""
-    success_log = []
-    error_log = []
-    
-    # Get mapping tables for foreign keys
-    it_units_map = pd.read_sql("SELECT id, name FROM it_units", get_connection()).set_index('name')['id'].to_dict()
-    vendors_map = pd.read_sql("SELECT id, name FROM vendors", get_connection()).set_index('name')['id'].to_dict()
-    types_map = pd.read_sql("SELECT id, name FROM service_types", get_connection()).set_index('name')['id'].to_dict()
-    categories_map = pd.read_sql("SELECT id, name FROM categories", get_connection()).set_index('name')['id'].to_dict()
-    slas_map = pd.read_sql("SELECT id, name FROM sla_levels", get_connection()).set_index('name')['id'].to_dict()
-    methods_map = pd.read_sql("SELECT id, name FROM service_methods", get_connection()).set_index('name')['id'].to_dict()
-
-    with st.spinner(f"Importing {len(df)} records for {import_type}..."):
-        for index, row in df.iterrows():
-            try:
-                if import_type == "IT Units":
-                    # FIX: Handle empty cells for numeric values
-                    fte_val = row.get('total_fte')
-                    budget_val = row.get('budget_amount')
-                    result = add_it_unit(
-                        user_email,
-                        name=row['name'],
-                        contact_person=row.get('contact_person'),
-                        contact_email=row.get('contact_email'),
-                        total_fte=int(fte_val) if pd.notna(fte_val) else 0,
-                        budget_amount=float(budget_val) if pd.notna(budget_val) else 0.0,
-                        notes=row.get('notes'),
-                        bulk=True
-                    )
-                    if isinstance(result, str):
-                        raise ValueError(result)
-
-                elif import_type == "Applications":
-                    it_unit_id = it_units_map.get(row['managing_it_unit_name'])
-                    if not it_unit_id: raise ValueError(f"IT Unit '{row['managing_it_unit_name']}' not found.")
-                    
-                    vendor_id = vendors_map.get(row.get('vendor_name')) if pd.notna(row.get('vendor_name')) else None
-                    type_id = types_map.get(row['type_name'])
-                    if not type_id: raise ValueError(f"Type '{row['type_name']}' not found.")
-                    
-                    category_id = categories_map.get(row['category_name'])
-                    if not category_id: raise ValueError(f"Category '{row['category_name']}' not found.")
-
-                    cost_val = row.get('annual_cost') # FIX
-                    add_application(
-                        user_email, it_unit_id, vendor_id,
-                        name=row['name'],
-                        service_type_id=type_id,
-                        category_id=category_id,
-                        annual_cost=float(cost_val) if pd.notna(cost_val) else 0.0, # FIX
-                        renewal_date=str(pd.to_datetime(row['renewal_date']).date()) if pd.notna(row.get('renewal_date')) else None,
-                        integrations=row.get('integrations'),
-                        other_units=row.get('other_units'),
-                        similar_apps=row.get('similar_applications'),
-                        service_owner=row.get('service_owner'),
-                        bulk=True
-                    )
-
-                elif import_type == "Infrastructure":
-                    it_unit_id = it_units_map.get(row['managing_it_unit_name'])
-                    if not it_unit_id: raise ValueError(f"IT Unit '{row['managing_it_unit_name']}' not found.")
-
-                    vendor_id = vendors_map.get(row.get('vendor_name')) if pd.notna(row.get('vendor_name')) else None
-                    cost_val = row.get('annual_maintenance_cost') # FIX
-
-                    add_infrastructure(
-                        user_email, name=row['name'], it_unit_id=it_unit_id, vendor_id=vendor_id,
-                        location=row.get('location'),
-                        status=row.get('status'),
-                        purchase_date=str(pd.to_datetime(row['purchase_date']).date()) if pd.notna(row.get('purchase_date')) else None,
-                        warranty_expiry=str(pd.to_datetime(row['warranty_expiry']).date()) if pd.notna(row.get('warranty_expiry')) else None,
-                        cost=float(cost_val) if pd.notna(cost_val) else 0.0, # FIX
-                        notes=row.get('notes'),
-                        bulk=True
-                    )
-                    
-                elif import_type == "IT Services":
-                    it_unit_id = it_units_map.get(row['providing_it_unit_name'])
-                    if not it_unit_id: raise ValueError(f"IT Unit '{row['providing_it_unit_name']}' not found.")
-                    
-                    sla_id = slas_map.get(row.get('sla_level_name')) if pd.notna(row.get('sla_level_name')) else None
-                    method_id = methods_map.get(row.get('service_method_name')) if pd.notna(row.get('service_method_name')) else None
-
-                    fte_val = row.get('fte_count') # FIX
-                    budget_val = row.get('budget_allocation') # FIX
-
-                    add_it_service(
-                        user_email, name=row['name'], it_unit_id=it_unit_id, sla_id=sla_id, method_id=method_id,
-                        desc=row.get('description'),
-                        fte=int(fte_val) if pd.notna(fte_val) else 0, # FIX
-                        deps=row.get('dependencies'),
-                        owner=row.get('service_owner'),
-                        status=row.get('status'),
-                        budget=float(budget_val) if pd.notna(budget_val) else 0.0, # FIX
-                        bulk=True
-                    )
-
-                success_log.append(f"Row {index+2}: Successfully imported '{row['name']}'.")
-
-            except Exception as e:
-                error_log.append(f"Row {index+2}: Failed to import '{row.get('name', 'N/A')}'. Reason: {e}")
-
-    st.success(f"Import complete. {len(success_log)} records processed successfully.")
-    if error_log:
-        st.warning(f"{len(error_log)} records failed to import.")
-        with st.expander("View Error Details"):
-            for log in error_log:
-                st.error(log)
-    
-    st.info("To see the imported data in other tabs, you may need to refresh the page.")
->>>>>>> 47401894
+        ui.render_audit_tab(ui.TAB_INSTRUCTIONS)
 
     with import_tab:
-        ui.render_import_tab(user_email)
+        ui.render_import_tab(user_email, ui.TAB_INSTRUCTIONS)
 
 if __name__ == '__main__':
     main()