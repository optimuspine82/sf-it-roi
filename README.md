--- conflicted
+++ resolved
@@ -59,13 +59,8 @@
 
     ### Install the required dependencies:
     pip install -r requirements.txt
-<<<<<<< HEAD
 
 ## Running the Application
-=======
-    
-Running the Application
->>>>>>> 287f1868
 
     From your project's root directory, run the following command in your terminal:
 
@@ -76,11 +71,9 @@
 ## File Structure
 
     app.py: The main Streamlit application script containing all UI and backend logic.
-<<<<<<< HEAD
+
     config.py: Contains the list of authorized emails for authentication.
-=======
 
->>>>>>> 287f1868
     requirements.txt: A list of all Python packages required to run the application.
     portfolio.db: The SQLite database file. This file is automatically created in the root directory the first time the application is run.
     .gitignore: Specifies files and directories that should be ignored by Git (like .venv and portfolio.db).
